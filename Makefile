.PHONY: autodoc
autodoc:
	pip install sphinx guzzle_sphinx_theme sphinx-autobuild
	sphinx-autobuild -B docs/source docs/build

.PHONY: build
build:
	pip install wheel
	python setup.py sdist bdist_wheel

.PHONY: clean
clean:
	find . -name "*.pyc" -delete
	find . -name "__pycache__" -delete
	rm -rf docs/build man/build .tox build dist

.PHONY: docs
docs: clean linkcheck
	pip install sphinx guzzle_sphinx_theme
	sphinx-build -j 4 docs/source/ docs/build/
	scripts/minify.sh

.PHONY: install
install:
	python setup.py install

.PHONY: linkcheck
linkcheck: clean
	pip install sphinx guzzle_sphinx_theme
	sphinx-build -j 4 -b linkcheck docs/source/ docs/build

.PHONY: man
man: clean
	pip install docutils
	mkdir -p man/build
	rst2man.py man/source/blackhole.rst man/build/blackhole.1
	rst2man.py man/source/blackhole_config.rst man/build/blackhole_config.1

.PHONY: pipfile
pipfile:
	pip install pipenv
	pipenv check
	pipenv install

.PHONY: release
release:
	scripts/release.sh

.PHONY: test
test: clean
	pip install codecov \
				pycodestyle \
				pydocstyle \
				pyflakes \
				pylama \
				pytest \
				pytest-asyncio \
				pytest-cov \
				radon \
				setproctitle
	py.test --cov ./blackhole \
			--cov ./tests \
			--cov-report xml \
			--cov-report term-missing \
			--verbose \
			--pylama \
			--cache-clear \
			blackhole tests
	radon mi -nc blackhole

.PHONY: testall
<<<<<<< HEAD
testall: clean test docs man pipfile
=======
testall: tox
>>>>>>> a6bdad12

.PHONY: testssl
testssl:
	sudo apt-get install -y aha
	testssl.sh --wide --colorblind blackhole.io:465 | aha | grep -v 'Start' | grep -v 'Done' | grep -v '/usr/bin/openssl' | sed 's/stdin/testssl.sh/g' | awk -v RS= -v ORS='\n\n' '1' > docs/source/_extra/testssl.sh.html

.PHONY: tox
tox:
	pip install tox detox
	detox

.PHONY: uninstall
uninstall:
	pip uninstall blackhole<|MERGE_RESOLUTION|>--- conflicted
+++ resolved
@@ -69,11 +69,7 @@
 	radon mi -nc blackhole
 
 .PHONY: testall
-<<<<<<< HEAD
-testall: clean test docs man pipfile
-=======
 testall: tox
->>>>>>> a6bdad12
 
 .PHONY: testssl
 testssl:
