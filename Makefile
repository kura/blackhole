.PHONY: autodocs clean docs install manpages release test testssl tox uninstall

	autodocs: clean docs
	pip install sphinx-autobuild
	sphinx-autobuild -z blackhole docs/source docs/build

clean:
	find . -name "*.pyc" -delete
	find . -name "__pycache__" -delete
	rm -rf docs/build
	rm -rf man/build

docs: clean
	pip install sphinx guzzle_sphinx_theme
	rm -rf docs/build
	sphinx-build -j 4 docs/source/ docs/build/

install:
	python setup.py install

manpages: clean
	pip install docutils
	mkdir -p man/build
	rst2man.py man/source/blackhole.rst man/build/blackhole.1
	rst2man.py man/source/blackhole_config.rst man/build/blackhole_config.1

release:
	./release.sh

test: clean docs manpages
	pip install pycodestyle \
				pydocstyle==1.1.1 \
				pyflakes \
				pylama \
				pytest \
				pytest-cov \
				pytest-asyncio \
<<<<<<< HEAD
				radon \
				setproctitle
=======
				setproctitle \
				radon
>>>>>>> 3f9bf8e8
	py.test --cov ./blackhole \
			--cov ./tests \
			--cov-report xml \
			--cov-report term-missing \
			--pylama \
			--verbose \
			--cache-clear \
			blackhole tests
	radon mi -nc blackhole
	./codecov.sh

testssl:
	sudo apt-get install -y aha
	testssl.sh --wide --colorblind blackhole.io:465 | aha | grep -v 'Start' | grep -v 'Done' | grep -v '/usr/bin/openssl' | sed 's/stdin/testssl.sh/g' | awk -v RS= -v ORS='\n\n' '1' > docs/source/_extra/testssl.sh.html

tox:
	pip install tox detox
	detox

uninstall:
	pip uninstall blackhole<|MERGE_RESOLUTION|>--- conflicted
+++ resolved
@@ -35,13 +35,8 @@
 				pytest \
 				pytest-cov \
 				pytest-asyncio \
-<<<<<<< HEAD
-				radon \
-				setproctitle
-=======
 				setproctitle \
 				radon
->>>>>>> 3f9bf8e8
 	py.test --cov ./blackhole \
 			--cov ./tests \
 			--cov-report xml \
