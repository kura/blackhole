--- conflicted
+++ resolved
@@ -49,29 +49,6 @@
 	tox -e shellcheck
 
 .PHONY: test
-<<<<<<< HEAD
-test: clean
-	pip install codecov \
-				pyannotate \
-				'pycodestyle<2.4.0,>=2.0.0' \
-				pydocstyle \
-				'pyflakes<1.7.0,>=1.5.0' \
-				pylama \
-				pytest \
-				pytest-asyncio \
-				pytest-cov \
-				radon \
-				setproctitle
-	py.test --cov ./blackhole \
-			--cov ./tests \
-			--cov-report xml \
-			--cov-report term-missing \
-			--verbose \
-			--pylama \
-			--cache-clear \
-			blackhole tests
-	radon mi -nc blackhole
-=======
 test: install_tox
 	tox -e py36
 
@@ -102,7 +79,6 @@
 .PHONY: test_setuppy
 test_setuppy: install_tox
 	tox -e setuppy
->>>>>>> 33797e64
 
 .PHONY: testall
 testall: tox
