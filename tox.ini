[tox]
envlist = py36
          docs
          man
skipsdist = true

[testenv]
basepython = python3.6
usedevelop = true
deps = pycodestyle
       pydocstyle==1.1.1
       pyflakes
       pylama
       pytest
       pytest-asyncio
       radon
<<<<<<< HEAD
       setproctitle
=======
       uvloop
>>>>>>> 5117d7c9
commands = py.test --pylama --cache-clear --verbose blackhole tests
           radon mi -nc blackhole

[testenv:docs]
deps = sphinx
       guzzle_sphinx_theme
changedir = docs/source
commands = sphinx-build -d {envtmpdir}/doctrees . {envtmpdir}/html -c .

[testenv:man]
deps = docutils
commands = rst2man.py man/source/blackhole.rst {envtmpdir}/blackhole.1
           rst2man.py man/source/blackhole_config.rst {envtmpdir}/blackhole_config.1<|MERGE_RESOLUTION|>--- conflicted
+++ resolved
@@ -14,11 +14,8 @@
        pytest
        pytest-asyncio
        radon
-<<<<<<< HEAD
        setproctitle
-=======
        uvloop
->>>>>>> 5117d7c9
 commands = py.test --pylama --cache-clear --verbose blackhole tests
            radon mi -nc blackhole
 
