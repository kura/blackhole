--- conflicted
+++ resolved
@@ -6,11 +6,8 @@
     py37
     py37-{setproctitle,uvloop,uvloopandsetproctitle}
     py38
-<<<<<<< HEAD
-=======
     py38-{setproctitle,uvloop,uvloopandsetproctitle}
     pypy3
->>>>>>> 34e6b2c7
     build
     docs
     lint
@@ -26,17 +23,11 @@
     py36: {env:TOXPYTHON:python3.6}
     py37: {env:TOXPYTHON:python3.7}
     py38: {env:TOXPYTHON:python3.8}
-<<<<<<< HEAD
-    py36-{setproctitle,uvloop,uvloopandsetproctitle}: {env:TOXPYTHON:python3.6}
-    py37-{setproctitle,uvloop,uvloopandsetproctitle}: {env:TOXPYTHON:python3.7}
-    {build,coverage-report,docs,lint,man,poetry,pre-commit,setuppy,shellcheck,watch}: {env:TOXPYTHON:python3.6}
-=======
     pypy3: {env:TOXPYTHON:pypy3}
     py36-{setproctitle,uvloop,uvloopandsetproctitle}: {env:TOXPYTHON:python3.6}
     py37-{setproctitle,uvloop,uvloopandsetproctitle}: {env:TOXPYTHON:python3.7}
     py38-{setproctitle,uvloop,uvloopandsetproctitle}: {env:TOXPYTHON:python3.8}
-    {build,coverage-report,docs,lint,man,pipfile,pre-commit,setuppy,shellcheck,watch}: {env:TOXPYTHON:python3.8}
->>>>>>> 34e6b2c7
+    {build,coverage-report,docs,lint,man,poetry,pre-commit,setuppy,shellcheck,watch}: {env:TOXPYTHON:python3.8}
 setenv = VIRTUALENV_NO_DOWNLOAD=1
 deps =
     setproctitle: setproctitle
@@ -60,13 +51,10 @@
 extras = tests
 setenv = PYTHONWARNINGS=d
 
-<<<<<<< HEAD
-=======
 [testenv:pypy3]
 extras = tests
 setenv = PYTHONWARNINGS=d
 
->>>>>>> 34e6b2c7
 [testenv:watch]
 extras = tests
 deps =
